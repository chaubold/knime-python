import flatbuffers
import os
import imp
import importlib
import inspect
import sys
import struct
from knimetable import KnimeTable
from knimetable import IntColumn
from knimetable import Column
from knimetable import StringColumn
from knimetable import DoubleColumn
from knimetable import LongColumn
from knimetable import BooleanColumn
from knimetable import BooleanCollectionColumn
from knimetable import BooleanCollectionCell
from knimetable import IntCollectionColumn
from knimetable import IntegerCollectionCell
from knimetable import LongCollectionColumn
from knimetable import LongCollectionCell
from knimetable import DoubleCollectionColumn
from knimetable import DoubleCollectionCell
from knimetable import StringCollectionColumn
from knimetable import StringCollectionCell
from knimetable import ByteCell
from knimetable import ByteColumn
from knimetable import ByteCollectionCell
from knimetable import ByteCollectionColumn


# ******************************************************
# Remote debugging section
# ******************************************************

import debug_util
#debug_util.init_debug()
debug_util.debug_msg('Flatbuffers enabled debugging!')

# ******************************************************
   
_types_ = None

def column_types_from_bytes(data_bytes):    
    table = KnimeTable.KnimeTable.GetRootAsKnimeTable(data_bytes, 0)

    colTypes= []
    for j in range(0, table.ColumnsLength()):
        colTypes.append(table.Columns(j).Type())       
    return colTypes


def column_names_from_bytes(data_bytes):
    
    table = KnimeTable.KnimeTable.GetRootAsKnimeTable(data_bytes, 0)

    colNames = []
    for j in range(0, table.ColNamesLength()):
        colNames.append(table.ColNames(j).decode('utf-8'))       
    return colNames

def column_serializers_from_bytes(data_bytes):
    
    table = KnimeTable.KnimeTable.GetRootAsKnimeTable(data_bytes, 0)
    
    colNames = column_names_from_bytes(data_bytes)
    
    serializers = {}
    for j in range(0, table.ColumnsLength()):
        if table.Columns(j).Type() == _types_.BYTES:
            serializers[colNames[j]] = table.Columns(j).ByteColumn().Serializer().decode('utf-8') 
        elif table.Columns(j).Type() == _types_.BYTES_LIST:
            serializers[colNames[j]] = table.Columns(j).ByteListColumn().Serializer().decode('utf-8') 
        elif table.Columns(j).Type() == _types_.BYTES_SET:
            serializers[colNames[j]] = table.Columns(j).ByteSetColumn().Serializer().decode('utf-8')
    
    return serializers

def bytes_into_table(table, data_bytes):
    #debug_util.debug_msg("Starting bytes_into_table()")
    
    
    knimeTable = KnimeTable.KnimeTable.GetRootAsKnimeTable(data_bytes, 0)


    rowIds = []
        
    for idx in range(0, knimeTable.RowIDsLength()):
        rowIds.append(knimeTable.RowIDs(idx).decode('utf-8'))        
    
    colNames = []
        
    for j in range(0, knimeTable.ColNamesLength()):
        colNames.append(knimeTable.ColNames(j).decode('utf-8'))
            
    #debug_util.debug_msg("Flatbuffers->Python: Column Length() ", knimeTable.ColumnsLength())
  
    
    for j in range(0, knimeTable.ColumnsLength()):
        col = knimeTable.Columns(j)
        
<<<<<<< HEAD
     #   print("Flatbuffers->Python: Column[",j,"] col.Type() ", col.Type())
        if col.Type() == _types_.INTEGER:
=======
    #debug_util.debug_msg("Flatbuffers->Python: Column[",j,"] col.Type() ", col.Type())
        if col.Type() == _types_.INTEGER.value:
>>>>>>> 59a59abc
            colVec = col.IntColumn()
            table.add_column(colNames[j], get_single_column(colVec))
            
        elif col.Type() == _types_.INTEGER_LIST:
            colVec = col.IntListColumn()                       
            table.add_column(colNames[j], get_list_column(colVec))
            
        elif col.Type() == _types_.INTEGER_SET:
            colVec = col.IntSetColumn()                 
            table.add_column(colNames[j], get_set_column(colVec))

        elif col.Type() == _types_.BOOLEAN:
            colVec = col.BooleanColumn()
            table.add_column(colNames[j], get_single_column(colVec))
            
        elif col.Type() == _types_.BOOLEAN_LIST:
            colVec = col.BooleanListColumn()            
            table.add_column(colNames[j], get_list_column(colVec))
            
        elif col.Type() == _types_.BOOLEAN_SET:
            colVec = col.BooleanSetColumn()                
            table.add_column(colNames[j], get_set_column(colVec))
         
        elif col.Type() == _types_.LONG:
            colVec = col.LongColumn()
            table.add_column(colNames[j], get_single_column(colVec))
            
        elif col.Type() == _types_.LONG_LIST:
            colVec = col.LongListColumn()
            table.add_column(colNames[j], get_list_column(colVec))
            
        elif col.Type() == _types_.LONG_SET:
            colVec = col.LongSetColumn()
            table.add_column(colNames[j], get_set_column(colVec))
         
        elif col.Type() == _types_.DOUBLE:
            colVec = col.DoubleColumn()
            table.add_column(colNames[j], get_single_column(colVec))
            
        elif col.Type() == _types_.DOUBLE_LIST:
            colVec = col.DoubleListColumn()
            table.add_column(colNames[j], get_list_column(colVec))
            
        elif col.Type() == _types_.DOUBLE_SET:
            colVec = col.DoubleSetColumn()
            table.add_column(colNames[j], get_set_column(colVec))
                       
        elif col.Type() == _types_.STRING:
            colVec = col.StringColumn()
            colVals = []        
            for idx in range(0, colVec.ValuesLength()):
         #       debug_util.debug_msg("Flatbuffers -> Python: (String) Value[", idx, "]", colVec.Values(idx))
         #       debug_util.debug_msg("Flatbuffers -> Python: (String) Missing[", idx, "]",  colVec.Missing(idx))
                if colVec.Missing(idx):
                    colVals.append(None)
                else:
                    colVals.append(colVec.Values(idx).decode('utf-8'))
            
            table.add_column(colNames[j], colVals)
            
        elif col.Type() == _types_.STRING_LIST:
            colVec = col.StringListColumn()
            colVals = []
            for idx in range(0,colVec.ValuesLength()):
                
                if colVec.Missing(idx):
                    colVals.append(None)
                else:
                    cell = colVec.Values(idx)
                    cellVals = []
                    for cellIdx in range(0, cell.ValueLength()):
                        if cell.Missing(cellIdx):
                            cellVals.append(None)
                        else:
                            cellVals.append(cell.Value(cellIdx).decode('utf-8'))
                    colVals.append(cellVals)

            table.add_column(colNames[j], colVals)
            
        elif col.Type() == _types_.STRING_SET:
            colVec = col.StringSetColumn()
            colVals = []
            for idx in range(0,colVec.ValuesLength()):
                
                if colVec.Missing(idx):
                    colVals.append(None)
                else:
                    cell = colVec.Values(idx)
                    cellVals = set()
                    for cellIdx in range(0, cell.ValueLength()):
                        cellVals.add(cell.Value(cellIdx).decode('utf-8'))
                    if cell.KeepDummy():
                        cellVals.add(None)
                    colVals.append(cellVals)
                 
            table.add_column(colNames[j], colVals)

            
<<<<<<< HEAD
        elif col.Type() == _types_.BYTES:
          #  print("Flatbuffers -> Python: (BYTES Column) Start")
=======
        elif col.Type() == _types_.BYTES.value:
          #  debug_util.debug_msg("Flatbuffers -> Python: (BYTES Column) Start")
>>>>>>> 59a59abc
            colVec = col.ByteColumn()
            colVals = []
          #  debug_util.debug_msg("Flatbuffers -> Python: (BYTES Column) ValuesLength():", colVec.ValuesLength())        
            for idx in range(0, colVec.ValuesLength()):
                cell = colVec.Values(idx)   
                byteVals = []           
                
                 #   debug_util.debug_msg("Flatbuffers -> Python: (BYTES Column) Cell.Type():", type(cell.Value(cellIdx)))
                for byteIdx in range(0,cell.ValueLength()):
                    val = cell.Value(byteIdx)
                 #   if val < 0:
                 #       val += 256
                    byteVals.append(val)
                 
                if colVec.Missing(idx):
                    colVals.append(None)
               #     debug_util.debug_msg("Flatbuffers -> Python: (BYTES Column) col Missing", colVec.Missing(idx)) 
                else:
                    colVals.append(bytearray(byteVals))
              #  debug_util.debug_msg("Flatbuffers -> Python: (BYTES Column) Cell.Type():", type(byteVals))
              #  debug_util.debug_msg("Flatbuffers -> Python: (BYTES Column) Cell.Type():", byteVals)
                 
            table.add_column(colNames[j], colVals)
            
        elif col.Type() == _types_.BYTES_LIST:
            colVec = col.ByteListColumn()
            colVals = []
            # Rows in the column
            for idx in range(0,colVec.ValuesLength()):
                if colVec.Missing(idx):
                    colVals.append(None)
                else:   
                    cell = colVec.Values(idx)
                    cellVals = []
                    # units in the List
                    for cellIdx in range(0, cell.ValueLength()):
                        byteVals = []
                        if cell.Missing(cellIdx):
                            cellVals.append(None)
                        else:           
                            for byteIdx in range(0,cell.Value(cellIdx).ValueLength()):
                                byteVals.append(cell.Value(cellIdx).Value(byteIdx))
                            cellVals.append(bytes(struct.pack("b"*len(byteVals),*byteVals))) 
               #     debug_util.debug_msg("Flatbuffers -> Python: (BYTES LIST Column) Cell.Type():", type(byteVals))
               #     debug_util.debug_msg("Flatbuffers -> Python: (BYTES LIST Column) Cell", byteVals)      

                    colVals.append(cellVals)
             
            table.add_column(colNames[j], colVals)
                           
        elif col.Type() == _types_.BYTES_SET:
            colVec = col.ByteSetColumn()
            colVals = []
            # Rows in the column
            for idx in range(0,colVec.ValuesLength()):
                
                if colVec.Missing(idx):
                    colVals.append(None)
                else:
                    cell = colVec.Values(idx)
                    cellVals = set()
                    # units in the Set
                    for cellIdx in range(0, cell.ValueLength()):
                        byteVals = []           
                        for byteIdx in range(0,cell.Value(cellIdx).ValueLength()):
                            byteVals.append(cell.Value(cellIdx).Value(byteIdx))
                        cellVals.add(bytes(struct.pack("b"*len(byteVals),*byteVals)))
                        if cell.KeepDummy():
                            cellVals.add(None)
                    
                #    debug_util.debug_msg("Flatbuffers -> Python: (BYTES SET Column) Cell.Type():", type(byteVals))
                #    debug_util.debug_msg("Flatbuffers -> Python: (BYTES SET Column) Cell", byteVals)
                                  
                    colVals.append(cellVals)
            
            table.add_column(colNames[j], colVals)

    table.set_rowkeys(rowIds)

def get_single_column(colVec):
    colVals = []
    for idx in range(0,colVec.ValuesLength()):
        if colVec.Missing(idx):
            colVals.append(None)
        else:
            colVals.append(colVec.Values(idx))
    return colVals

def get_list_column(colVec):
    colVals = []
    for idx in range(0,colVec.ValuesLength()):        
        if colVec.Missing(idx):
            colVals.append(None)
        else:
            cell = colVec.Values(idx)
            cellVals = []
            for cellIdx in range(0, cell.ValueLength()):
                if cell.Missing(cellIdx):
                    cellVals.append(None)
                else:
                    cellVals.append(cell.Value(cellIdx))

            colVals.append(cellVals)
    return colVals

def get_set_column(colVec):
    colVals = []
    for idx in range(0,colVec.ValuesLength()):              
        if colVec.Missing(idx):
            colVals.append(None)
        else:
            cell = colVec.Values(idx)
            cellVals = set()
            for cellIdx in range(0, cell.ValueLength()):
                cellVals.add(cell.Value(cellIdx))
  
            if cell.KeepDummy():
                cellVals.add(None)
                        
            colVals.append(cellVals)
        
    return colVals

def table_to_bytes(table):
   
    #debug_util.debug_msg("Python->Flatbuffers: Starting table_to_bytes()")
    builder = flatbuffers.Builder(1024)
    
    #Row IDs
    rowIdOffsets = [] 
    
    for idx in range(0, table.get_number_rows()):
        rowIdOffset = builder.CreateString(str(table.get_rowkey(idx)))
        rowIdOffsets.append(rowIdOffset)
 #       debug_util.debug_msg("Python->Flatbuffers: (RowID)", table.get_rowkey(idx))
        
    KnimeTable.KnimeTableStartRowIDsVector(builder, len(rowIdOffsets))
    for idOffset in reversed(rowIdOffsets):
        builder.PrependUOffsetTRelative(idOffset)
    rowIdVecOffset = builder.EndVector(len(rowIdOffsets))
       
    #Column Names
    colNameOffsets = []
   
    for colName in table.get_names():
        nameOffset = builder.CreateString(str(colName))
        colNameOffsets.append(nameOffset)
                  
    KnimeTable.KnimeTableStartColNamesVector(builder, len(colNameOffsets))
    for colNameOffset in reversed(colNameOffsets):
        builder.PrependUOffsetTRelative(colNameOffset) 
    colNameVecOffset = builder.EndVector(len(colNameOffsets))
      
    colOffsetList = []
    
    serializers = table._column_serializers

    
   # debug_util.debug_msg("data_frame", table._data_frame)
    for colIdx in range(0,table.get_number_columns()):
        if table.get_type(colIdx) == _types_.INTEGER:  
            col = table_column(table, colIdx)
            IntColumn.IntColumnStartValuesVector(builder, len(col))
            for valIdx in reversed(range(0,len(col))):
                if col[valIdx] == None:
                    builder.PrependInt32(-2147483648)
                else:
                    builder.PrependInt32(int(col[valIdx]))
 #               debug_util.debug_msg("Python->Flatbuffers: (Int)", col[valIdx])
            valVec = builder.EndVector(len(col))
            
            IntColumn.IntColumnStartMissingVector(builder, len(col))
            for missIdx in reversed(range(0,len(col))):
                builder.PrependBool(col[missIdx] == None)
            missVec = builder.EndVector(len(col))
                      
            IntColumn.IntColumnStart(builder)                             
            IntColumn.IntColumnAddValues(builder, valVec)
            IntColumn.IntColumnAddMissing(builder, missVec)
            colOffset = IntColumn.IntColumnEnd(builder)           
            Column.ColumnStart(builder)
            Column.ColumnAddType(builder, table.get_type(colIdx))
            Column.ColumnAddIntColumn(builder, colOffset)
            colOffsetList.append(Column.ColumnEnd(builder))
            
        elif table.get_type(colIdx) == _types_.INTEGER_LIST:  
            col = table_column(table, colIdx)
            cellOffsets = []
                     
            for valIdx in range(0,len(col)):
                cellVec = 0          
                if col[valIdx] == None:
                    IntegerCollectionCell.IntegerCollectionCellStartValueVector(builder, 1)
                    builder.PrependInt32(-2147483648)
                    cellVec = builder.EndVector(1)
                else:
                    cellMissing = []
                    IntegerCollectionCell.IntegerCollectionCellStartValueVector(builder, len(col[valIdx]))
                    for cellIdx in reversed(range(0, len(col[valIdx]))):
                        if col[valIdx][cellIdx] == None:
                            builder.PrependInt32(-2147483648)
                            cellMissing.append(True)
                        else:
                            builder.PrependInt32(col[valIdx][cellIdx])
                            cellMissing.append(False)
                    cellVec = builder.EndVector(len(col[valIdx]))
                    
                    # the missing vector is already in reversed order
                    IntegerCollectionCell.IntegerCollectionCellStartMissingVector(builder, len(col[valIdx]))
                    for cellIdx in range(0, len(col[valIdx])):
                        builder.PrependBool(cellMissing[cellIdx])
                    cellMissingVec = builder.EndVector(len(col[valIdx]))
                                 
                IntegerCollectionCell.IntegerCollectionCellStart(builder)
                IntegerCollectionCell.IntegerCollectionCellAddValue(builder,cellVec)
                IntegerCollectionCell.IntegerCollectionCellAddMissing(builder, cellMissingVec)
                cellOffsets.append(IntegerCollectionCell.IntegerCollectionCellEnd(builder))
                        
            IntCollectionColumn.IntCollectionColumnStartValuesVector(builder, len(col))
            for valIdx in reversed(range(0,len(cellOffsets))):
                builder.PrependUOffsetTRelative(cellOffsets[valIdx])
            valVec = builder.EndVector(len(cellOffsets))
            
            IntCollectionColumn.IntCollectionColumnStartMissingVector(builder, len(col))
            for missIdx in reversed(range(0,len(cellOffsets))):
                builder.PrependBool(col[missIdx] == None)
            missVec = builder.EndVector(len(cellOffsets))   
            
            IntCollectionColumn.IntCollectionColumnStart(builder)    
            IntCollectionColumn.IntCollectionColumnAddValues(builder,valVec)
            IntCollectionColumn.IntCollectionColumnAddMissing(builder, missVec)                                  
            colOffset = IntCollectionColumn.IntCollectionColumnEnd(builder)           
            Column.ColumnStart(builder)
            Column.ColumnAddType(builder, table.get_type(colIdx))
            Column.ColumnAddIntListColumn(builder, colOffset)
            colOffsetList.append(Column.ColumnEnd(builder))
            
        elif table.get_type(colIdx) == _types_.INTEGER_SET:  
            col = table_column(table, colIdx)
            cellOffsets = []
            
            for valIdx in range(0,len(col)):
                addMissingValue = False;     
                if col[valIdx] == None:
                    IntegerCollectionCell.IntegerCollectionCellStartValueVector(builder, 1)
                    builder.PrependInt32(-2147483648)
                    cellVec = builder.EndVector(1)
                else:
                    IntegerCollectionCell.IntegerCollectionCellStartValueVector(builder, len(col[valIdx]))
                    numElems = 0
                    for elem in col[valIdx]:
                        if elem == None:
                            addMissingValue = True
                        else:                            
                            builder.PrependInt32(elem)
                            numElems += 1
                    cellVec = builder.EndVector(numElems) 
#                    debug_util.debug_msg("Python->Flatbuffers: (Integer Set)", col[valIdx])                   
                
                IntegerCollectionCell.IntegerCollectionCellStart(builder)
                IntegerCollectionCell.IntegerCollectionCellAddValue(builder,cellVec)
                IntegerCollectionCell.IntegerCollectionCellAddKeepDummy(builder, addMissingValue)
                cellOffsets.append(IntegerCollectionCell.IntegerCollectionCellEnd(builder))
                        
            IntCollectionColumn.IntCollectionColumnStartValuesVector(builder, len(col))
            for valIdx in reversed(range(0,len(cellOffsets))):
                builder.PrependUOffsetTRelative(cellOffsets[valIdx])
            valVec = builder.EndVector(len(cellOffsets))
            
            IntCollectionColumn.IntCollectionColumnStartMissingVector(builder, len(col))
            for missIdx in reversed(range(0,len(cellOffsets))):
                builder.PrependBool(col[missIdx] == None)
            missVec = builder.EndVector(len(cellOffsets))   
         
            IntCollectionColumn.IntCollectionColumnStart(builder)    
            IntCollectionColumn.IntCollectionColumnAddValues(builder,valVec)  
            IntCollectionColumn.IntCollectionColumnAddMissing(builder,missVec)                                
            colOffset = IntCollectionColumn.IntCollectionColumnEnd(builder)           
            Column.ColumnStart(builder)
            Column.ColumnAddType(builder, table.get_type(colIdx))
            Column.ColumnAddIntSetColumn(builder, colOffset)
            colOffsetList.append(Column.ColumnEnd(builder))

            
        elif table.get_type(colIdx) == _types_.BOOLEAN:  
            col = table_column(table, colIdx)
            BooleanColumn.BooleanColumnStartValuesVector(builder, len(col))
            for valIdx in reversed(range(0,len(col))):
                if col[valIdx] == None:
                    builder.PrependBool(False)
                else:
                    builder.PrependBool(bool(col[valIdx]))
 #               debug_util.debug_msg("Python->Flatbuffers: (Boolean)", col[valIdx])
            valVec = builder.EndVector(len(col))
            
            BooleanColumn.BooleanColumnStartMissingVector(builder, len(col))
            for missIdx in reversed(range(0,len(col))):
                builder.PrependBool(col[missIdx] == None)
            missVec = builder.EndVector(len(col))   
                
            BooleanColumn.BooleanColumnStart(builder)                             
            BooleanColumn.BooleanColumnAddValues(builder, valVec)
            BooleanColumn.BooleanColumnAddMissing(builder, missVec)
            colOffset = BooleanColumn.BooleanColumnEnd(builder)
                       
            Column.ColumnStart(builder)
            Column.ColumnAddType(builder, table.get_type(colIdx))
            Column.ColumnAddBooleanColumn(builder, colOffset)
            colOffsetList.append(Column.ColumnEnd(builder))
            
        elif table.get_type(colIdx) == _types_.BOOLEAN_LIST:  
            col = table_column(table, colIdx)
            cellOffsets = []
            for valIdx in range(0,len(col)):
               # debug_util.debug_msg("Python->Flatbuffers: (Boolean List) col [", valIdx,"]", col[valIdx]) 
                if col[valIdx] == None:
                    BooleanCollectionCell.BooleanCollectionCellStartValueVector(builder, 1)
                    builder.PrependBool(True)
                    cellVec = builder.EndVector(1)
                else: 
                    BooleanCollectionCell.BooleanCollectionCellStartValueVector(builder, len(col[valIdx]))
                    cellMissing = []
                 #   debug_util.debug_msg("Python->Flatbuffers: (Boolean List) cell", col[valIdx])                 
                    for cellIdx in reversed(range(0, len(col[valIdx]))):
                        if col[valIdx][cellIdx] == None:
                            builder.PrependBool(False)
                            cellMissing.append(True)
                        else:
                            builder.PrependBool(col[valIdx][cellIdx])
                            cellMissing.append(False)
                    cellVec = builder.EndVector(len(col[valIdx]))
                #    debug_util.debug_msg("Python->Flatbuffers: (Boolean List) missing", cellMissing) 
                    # the missing vector is already in reversed order
                    BooleanCollectionCell.BooleanCollectionCellStartMissingVector(builder, len(col[valIdx]))
                    for cellIdx in range(0, len(col[valIdx])):
                        builder.PrependBool(cellMissing[cellIdx])
                    cellMissingVec = builder.EndVector(len(col[valIdx]))
                    
                BooleanCollectionCell.BooleanCollectionCellStart(builder)
                BooleanCollectionCell.BooleanCollectionCellAddValue(builder,cellVec)
                BooleanCollectionCell.BooleanCollectionCellAddMissing(builder,cellMissingVec)
                cellOffsets.append(BooleanCollectionCell.BooleanCollectionCellEnd(builder))
                        
       #     valVec = builder.EndVector(len(cellOffsets))
                        
                
            BooleanCollectionColumn.BooleanCollectionColumnStartValuesVector(builder, len(col))
            for valIdx in reversed(range(0,len(cellOffsets))):
                builder.PrependUOffsetTRelative(cellOffsets[valIdx])
            valVec = builder.EndVector(len(cellOffsets)) 
            
            BooleanCollectionColumn.BooleanCollectionColumnStartMissingVector(builder, len(col))
            for missIdx in reversed(range(0,len(cellOffsets))):
                builder.PrependBool(col[missIdx] == None)
            missVec = builder.EndVector(len(cellOffsets))   
              
            BooleanCollectionColumn.BooleanCollectionColumnStart(builder)    
            BooleanCollectionColumn.BooleanCollectionColumnAddValues(builder,valVec)
            BooleanCollectionColumn.BooleanCollectionColumnAddMissing(builder,missVec)                                  
            colOffset = BooleanCollectionColumn.BooleanCollectionColumnEnd(builder)           
            Column.ColumnStart(builder)
            Column.ColumnAddType(builder, table.get_type(colIdx))
            Column.ColumnAddBooleanListColumn(builder, colOffset)
            colOffsetList.append(Column.ColumnEnd(builder))
            
        elif table.get_type(colIdx) == _types_.BOOLEAN_SET:  
            col = table_column(table, colIdx)
#            debug_util.debug_msg("Python->Flatbuffers: (Boolean Set Start)")       
#            debug_util.debug_msg("Python->Flatbuffers: (Boolean Set Column Length):", len(col))
            cellOffsets = []
            for valIdx in range(0,len(col)):
                addMissingValue = False

                if col[valIdx] == None:
                    BooleanCollectionCell.BooleanCollectionCellStartValueVector(builder, 1)
                    builder.PrependBool(False)
                    cellVec = builder.EndVector(1)
                else: 
                    BooleanCollectionCell.BooleanCollectionCellStartValueVector(builder, len(col[valIdx]))
                    numElems = 0                
                    for elem in col[valIdx]:
                        if elem == None:
                            addMissingValue = True
                        else:
                            builder.PrependBool(elem)
                            numElems += 1
                    cellVec = builder.EndVector(numElems)
  
                BooleanCollectionCell.BooleanCollectionCellStart(builder)
                BooleanCollectionCell.BooleanCollectionCellAddValue(builder,cellVec)
                BooleanCollectionCell.BooleanCollectionCellAddKeepDummy(builder, addMissingValue)
                cellOffsets.append(BooleanCollectionCell.BooleanCollectionCellEnd(builder))
                                       
            BooleanCollectionColumn.BooleanCollectionColumnStartValuesVector(builder, len(col))
            for valIdx in reversed(range(0,len(cellOffsets))):
                builder.PrependUOffsetTRelative(cellOffsets[valIdx])
            valVec = builder.EndVector(len(cellOffsets))    
            
            BooleanCollectionColumn.BooleanCollectionColumnStartMissingVector(builder, len(col))
            for missIdx in reversed(range(0,len(cellOffsets))):
                builder.PrependBool(col[missIdx] == None)
            missVec = builder.EndVector(len(cellOffsets))   
          
            BooleanCollectionColumn.BooleanCollectionColumnStart(builder)    
            BooleanCollectionColumn.BooleanCollectionColumnAddValues(builder,valVec)   
            BooleanCollectionColumn.BooleanCollectionColumnAddMissing(builder,missVec)                               
            colOffset = BooleanCollectionColumn.BooleanCollectionColumnEnd(builder)           
            Column.ColumnStart(builder)
            Column.ColumnAddType(builder, table.get_type(colIdx))
            Column.ColumnAddBooleanSetColumn(builder, colOffset)
            colOffsetList.append(Column.ColumnEnd(builder))

            
        elif table.get_type(colIdx) == _types_.LONG:  
            col = table_column(table, colIdx)
            LongColumn.LongColumnStartValuesVector(builder, len(col))
           
        
            if sys.version_info > (3,0):
                for valIdx in reversed(range(0,len(col))):
                    if col[valIdx] == None:
                        builder.PrependInt64(-9223372036854775808)
                    else:
                        builder.PrependInt64(col[valIdx])
            else:
                for valIdx in reversed(range(0,len(col))):
                    if col[valIdx] == None:
                        builder.PrependInt64(-9223372036854775808)
                    else:
                        builder.PrependInt64((col[valIdx]))
      #          debug_util.debug_msg("Python->Flatbuffers: (Long)", col[valIdx])
            valVec = builder.EndVector(len(col))  
            
            LongColumn.LongColumnStartMissingVector(builder, len(col))
            for missIdx in reversed(range(0,len(col))):
                builder.PrependBool(col[missIdx] == None)
            missVec = builder.EndVector(len(col))   
        
            LongColumn.LongColumnStart(builder)                             
            LongColumn.LongColumnAddValues(builder, valVec)
            LongColumn.LongColumnAddMissing(builder, missVec)
            colOffset = LongColumn.LongColumnEnd(builder)           
            Column.ColumnStart(builder)
            Column.ColumnAddType(builder, table.get_type(colIdx))
            Column.ColumnAddLongColumn(builder, colOffset)
            colOffsetList.append(Column.ColumnEnd(builder))
            
        elif table.get_type(colIdx) == _types_.LONG_LIST:  
            col = table_column(table, colIdx)
            cellOffsets = []
            for valIdx in range(0,len(col)):
               
                if col[valIdx] == None:
                    LongCollectionCell.LongCollectionCellStartValueVector(builder, 1)
                    builder.PrependInt64(-9223372036854775808)
                    cellVec = builder.EndVector(1)
                else: 
                    LongCollectionCell.LongCollectionCellStartValueVector(builder, len(col[valIdx]))
                    cellMissing = []
                    for cellIdx in reversed(range(0, len(col[valIdx]))):
                        if col[valIdx][cellIdx] == None:
                            builder.PrependInt64(-9223372036854775808)
                            cellMissing.append(True)
                        else:
                            builder.PrependInt64(col[valIdx][cellIdx])
                            cellMissing.append(False)                 
                    cellVec = builder.EndVector(len(col[valIdx]))
                    
                    # the missing vector is already in reversed order
                    LongCollectionCell.LongCollectionCellStartMissingVector(builder, len(col[valIdx]))
                    for cellIdx in range(0, len(col[valIdx])):
                        builder.PrependBool(cellMissing[cellIdx])
                    cellMissingVec = builder.EndVector(len(col[valIdx]))
                    
                LongCollectionCell.LongCollectionCellStart(builder)
                LongCollectionCell.LongCollectionCellAddValue(builder,cellVec)
                LongCollectionCell.LongCollectionCellAddMissing(builder, cellMissingVec)
                cellOffsets.append(LongCollectionCell.LongCollectionCellEnd(builder))
                        
            LongCollectionColumn.LongCollectionColumnStartValuesVector(builder, len(col))
            for valIdx in reversed(range(0,len(cellOffsets))):
                builder.PrependUOffsetTRelative(cellOffsets[valIdx])
            valVec = builder.EndVector(len(cellOffsets))
            
            LongCollectionColumn.LongCollectionColumnStartMissingVector(builder, len(col))
            for missIdx in reversed(range(0,len(cellOffsets))):
                builder.PrependBool(col[missIdx] == None)
            missVec = builder.EndVector(len(cellOffsets))   
    
            
            LongCollectionColumn.LongCollectionColumnStart(builder)    
            LongCollectionColumn.LongCollectionColumnAddValues(builder,valVec) 
            LongCollectionColumn.LongCollectionColumnAddMissing(builder,missVec)                                 
            colOffset = LongCollectionColumn.LongCollectionColumnEnd(builder)           
            Column.ColumnStart(builder)
            Column.ColumnAddType(builder, table.get_type(colIdx))
            Column.ColumnAddLongListColumn(builder, colOffset)
            colOffsetList.append(Column.ColumnEnd(builder))
            
        elif table.get_type(colIdx) == _types_.LONG_SET:  
            col = table_column(table, colIdx)
            cellOffsets = []
            for valIdx in range(0,len(col)):
               
                if col[valIdx] == None:
                    LongCollectionCell.LongCollectionCellStartValueVector(builder, 1)
                    builder.PrependInt64(-9223372036854775808)
                    cellVec = builder.EndVector(1)
                else: 
                    addMissingValue = False
                    LongCollectionCell.LongCollectionCellStartValueVector(builder, len(col[valIdx]))
                    numElems = 0
                    for elem in col[valIdx]:
                        if elem == None:
                            addMissingValue = True
                        else:
                            builder.PrependInt64(elem)
                            numElems += 1                 
                    cellVec = builder.EndVector(numElems)
                    
                LongCollectionCell.LongCollectionCellStart(builder)
                LongCollectionCell.LongCollectionCellAddValue(builder,cellVec)
                LongCollectionCell.LongCollectionCellAddKeepDummy(builder, addMissingValue)
                cellOffsets.append(LongCollectionCell.LongCollectionCellEnd(builder))
                        
            LongCollectionColumn.LongCollectionColumnStartValuesVector(builder, len(col))
            for valIdx in reversed(range(0,len(cellOffsets))):
                builder.PrependUOffsetTRelative(cellOffsets[valIdx])
            valVec = builder.EndVector(len(cellOffsets))    
            
            LongCollectionColumn.LongCollectionColumnStartMissingVector(builder, len(col))
            for missIdx in reversed(range(0,len(cellOffsets))):
                builder.PrependBool(col[missIdx] == None)
            missVec = builder.EndVector(len(cellOffsets))   
              
            LongCollectionColumn.LongCollectionColumnStart(builder)    
            LongCollectionColumn.LongCollectionColumnAddValues(builder,valVec) 
            LongCollectionColumn.LongCollectionColumnAddMissing(builder,missVec)                                                             
            colOffset = LongCollectionColumn.LongCollectionColumnEnd(builder) 
                      
            Column.ColumnStart(builder)
            Column.ColumnAddType(builder, table.get_type(colIdx))
            Column.ColumnAddLongSetColumn(builder, colOffset)
            colOffsetList.append(Column.ColumnEnd(builder))
        
        elif table.get_type(colIdx) == _types_.DOUBLE:
            col = table_column(table, colIdx) 
            DoubleColumn.DoubleColumnStartValuesVector(builder, len(col))
            for valIdx in reversed(range(0,table.get_number_rows())):
                if col[valIdx] == None:
                    builder.PrependFloat64(float('NaN'))
                else:
                    builder.PrependFloat64(col[valIdx])
             #   debug_util.debug_msg("Python->Flatbuffers: (Double) (col)[", valIdx, "]", col[valIdx])   
                
            valVec = builder.EndVector(len(col))
                
            DoubleColumn.DoubleColumnStartMissingVector(builder, len(col))
            for missIdx in reversed(range(0,len(col))):
                builder.PrependBool(col[missIdx] == None)
            missingVec = builder.EndVector(len(col))                      
                   
            DoubleColumn.DoubleColumnStart(builder)                     
            DoubleColumn.DoubleColumnAddValues(builder, valVec)
            DoubleColumn.DoubleColumnAddMissing(builder, missingVec)
            colOffset = DoubleColumn.DoubleColumnEnd(builder)
            
            Column.ColumnStart(builder)
            Column.ColumnAddType(builder, table.get_type(colIdx))
            Column.ColumnAddDoubleColumn(builder, colOffset)
            colOffsetList.append(Column.ColumnEnd(builder))
            
        elif table.get_type(colIdx) == _types_.DOUBLE_LIST:  
            col = table_column(table, colIdx)
            cellOffsets = []
            for valIdx in range(0,len(col)):
               # debug_util.debug_msg("Python->Flatbuffers: (Double List)", col[valIdx])               
                if col[valIdx] == None:
                    DoubleCollectionCell.DoubleCollectionCellStartValueVector(builder, 1)
                    builder.PrependFloat64(float('NaN'))                     
                    cellVec = builder.EndVector(1)
                else:
                    DoubleCollectionCell.DoubleCollectionCellStartValueVector(builder, len(col[valIdx]))
                    cellMissing = []
                    for cellIdx in reversed(range(0, len(col[valIdx]))):
                        if col[valIdx][cellIdx] == None:
                            builder.PrependFloat64(float('NaN'))
                            cellMissing.append(True)
                            #debug_util.debug_msg("Python->Flatbuffers: (Double List Cell) [", cellIdx, "]", col[valIdx][cellIdx])
                        else:
                            builder.PrependFloat64(col[valIdx][cellIdx])
                            cellMissing.append(False)    
                            #debug_util.debug_msg("Python->Flatbuffers: (Double List Cell) [", cellIdx, "]", col[valIdx][cellIdx])                 
                    cellVec = builder.EndVector(len(col[valIdx]))
                    
                #    debug_util.debug_msg("Python->Flatbuffers: (Double List Cell):", col[valIdx])
                    # the missing vector is already in reversed order
                    DoubleCollectionCell.DoubleCollectionCellStartMissingVector(builder, len(col[valIdx]))
                    for cellIdx in range(0, len(col[valIdx])):
                        builder.PrependBool(cellMissing[cellIdx])
                    cellMissingVec = builder.EndVector(len(col[valIdx]))
                                   
                DoubleCollectionCell.DoubleCollectionCellStart(builder)
                DoubleCollectionCell.DoubleCollectionCellAddValue(builder,cellVec)
                DoubleCollectionCell.DoubleCollectionCellAddMissing(builder, cellMissingVec)
                cellOffsets.append(DoubleCollectionCell.DoubleCollectionCellEnd(builder))
                        
            DoubleCollectionColumn.DoubleCollectionColumnStartValuesVector(builder, len(col))
            for valIdx in reversed(range(0,len(cellOffsets))):
                builder.PrependUOffsetTRelative(cellOffsets[valIdx])
            valVec = builder.EndVector(len(cellOffsets))   
            
            DoubleCollectionColumn.DoubleCollectionColumnStartMissingVector(builder, len(col))
            for missIdx in reversed(range(0,len(col))):
                builder.PrependBool(col[missIdx] == None)
            missVec = builder.EndVector(len(col))                      
            
            DoubleCollectionColumn.DoubleCollectionColumnStart(builder)    
            DoubleCollectionColumn.DoubleCollectionColumnAddValues(builder,valVec) 
            DoubleCollectionColumn.DoubleCollectionColumnAddMissing(builder, missVec)                                 
            colOffset = DoubleCollectionColumn.DoubleCollectionColumnEnd(builder)           
            Column.ColumnStart(builder)
            Column.ColumnAddType(builder, table.get_type(colIdx))
            Column.ColumnAddDoubleListColumn(builder, colOffset)
            colOffsetList.append(Column.ColumnEnd(builder))
            
        elif table.get_type(colIdx) == _types_.DOUBLE_SET:  
            col = table_column(table, colIdx)
            cellOffsets = []
            for valIdx in range(0,len(col)):
                addMissingValue = False
                if col[valIdx] == None:
                    DoubleCollectionCell.DoubleCollectionCellStartValueVector(builder, 1)
                    builder.PrependFloat64(float('NaN'))                     
                    cellVec = builder.EndVector(1)
                else:
                    DoubleCollectionCell.DoubleCollectionCellStartValueVector(builder, len(col[valIdx]))
                    numElems = 0;
                    for elem in col[valIdx]:
                        if elem == None:
                            addMissingValue = True
                        else:
                            builder.PrependFloat64(elem)  
                            numElems += 1               
                    cellVec = builder.EndVector(numElems)
                    
                DoubleCollectionCell.DoubleCollectionCellStart(builder)
                DoubleCollectionCell.DoubleCollectionCellAddValue(builder,cellVec)
                DoubleCollectionCell.DoubleCollectionCellAddKeepDummy(builder, addMissingValue)
                cellOffsets.append(DoubleCollectionCell.DoubleCollectionCellEnd(builder))
                        
            DoubleCollectionColumn.DoubleCollectionColumnStartValuesVector(builder, len(col))
            for valIdx in reversed(range(0,len(cellOffsets))):
                builder.PrependUOffsetTRelative(cellOffsets[valIdx])
            valVec = builder.EndVector(len(cellOffsets))
                
            DoubleCollectionColumn.DoubleCollectionColumnStartMissingVector(builder, len(col))
            for missIdx in reversed(range(0,len(col))):
                builder.PrependBool(col[missIdx] == None)
            missVec = builder.EndVector(len(col))                      
            
            DoubleCollectionColumn.DoubleCollectionColumnStart(builder)    
            DoubleCollectionColumn.DoubleCollectionColumnAddValues(builder,valVec) 
            DoubleCollectionColumn.DoubleCollectionColumnAddMissing(builder, missVec)                                                                
            colOffset = DoubleCollectionColumn.DoubleCollectionColumnEnd(builder)           
            Column.ColumnStart(builder)
            Column.ColumnAddType(builder, table.get_type(colIdx))
            Column.ColumnAddDoubleSetColumn(builder, colOffset)
            colOffsetList.append(Column.ColumnEnd(builder))
                
        elif table.get_type(colIdx) == _types_.STRING:
            #debug_util.debug_msg("Python->Flatbuffers: (String) colIdx", colIdx, "colName", table.get_names()[colIdx])
          
            col = table_column(table, colIdx) 
          
            strOffsets = []
            for strIdx in range(0, len(col)):
                if col[strIdx] == None:
                    strOffsets.append(builder.CreateString("Missing Value"))
                else:
                    strOffsets.append(builder.CreateString(col[strIdx]))
            
            StringColumn.StringColumnStartValuesVector(builder, len(col))
            for valIdx in reversed(range(0,len(strOffsets))):
                builder.PrependUOffsetTRelative(strOffsets[valIdx])
            valVec = builder.EndVector(len(col))
            
            StringColumn.StringColumnStartMissingVector(builder, len(col))
            for missIdx in reversed(range(0,len(col))):
                builder.PrependBool(col[missIdx] == None)
            missVec = builder.EndVector(len(col))                      
            
            StringColumn.StringColumnStart(builder)        
            StringColumn.StringColumnAddValues(builder, valVec)
            StringColumn.StringColumnAddMissing(builder, missVec)
            colOffset = StringColumn.StringColumnEnd(builder)
            Column.ColumnStart(builder)
            Column.ColumnAddType(builder, table.get_type(colIdx))
            Column.ColumnAddStringColumn(builder, colOffset)
            colOffsetList.append(Column.ColumnEnd(builder))
            
        elif table.get_type(colIdx) == _types_.STRING_LIST:  
            col = table_column(table, colIdx)
            cellOffsets = []
            for valIdx in range(0,len(col)):
               
                strOffsets = []
                if col[valIdx] == None:
                    strOffsets.append(builder.CreateString("Missing Value"))
                
#                debug_util.debug_msg("Python->Flatbuffers: (String List Cell):", col[valIdx])
                else:
                    cellMissing = []
                    for strIdx in range(0, len(col[valIdx])):
                        if col[valIdx][strIdx] == None:
                            strOffsets.append(builder.CreateString("Missing Value"))
                            cellMissing.append(True);
                        else:
                            strOffsets.append(builder.CreateString(col[valIdx][strIdx]))
                            cellMissing.append(False)
                            
                     # the missing vector is *not* already in reversed order
                    StringCollectionCell.StringCollectionCellStartMissingVector(builder, len(col[valIdx]))
                    for cellIdx in reversed(range(0, len(col[valIdx]))):
                        builder.PrependBool(cellMissing[cellIdx])
                    cellMissingVec = builder.EndVector(len(col[valIdx]))                
               
                StringCollectionCell.StringCollectionCellStartValueVector(builder, len(strOffsets))
                for cellIdx in reversed(range(0, len(strOffsets))):
                    builder.PrependUOffsetTRelative(strOffsets[cellIdx])
                                     
                cellVec = builder.EndVector(len(strOffsets))
                StringCollectionCell.StringCollectionCellStart(builder)
                StringCollectionCell.StringCollectionCellAddValue(builder,cellVec)
                StringCollectionCell.StringCollectionCellAddMissing(builder, cellMissingVec)
                cellOffsets.append(StringCollectionCell.StringCollectionCellEnd(builder))
                        
            StringCollectionColumn.StringCollectionColumnStartValuesVector(builder, len(col))
            for valIdx in reversed(range(0,len(cellOffsets))):
                builder.PrependUOffsetTRelative(cellOffsets[valIdx])
            valVec = builder.EndVector(len(cellOffsets))  
            
            StringCollectionColumn.StringCollectionColumnStartMissingVector(builder, len(col))
            for missIdx in reversed(range(0,len(col))):
                builder.PrependBool(col[missIdx] == None)
            missingVec = builder.EndVector(len(col))                      
            
            StringCollectionColumn.StringCollectionColumnStart(builder)    
            StringCollectionColumn.StringCollectionColumnAddValues(builder,valVec)
            StringCollectionColumn.StringCollectionColumnAddMissing(builder,missingVec)                                  
            colOffset = StringCollectionColumn.StringCollectionColumnEnd(builder)           
            Column.ColumnStart(builder)
            Column.ColumnAddType(builder, table.get_type(colIdx))
            Column.ColumnAddStringListColumn(builder, colOffset)
            colOffsetList.append(Column.ColumnEnd(builder))
            
        elif table.get_type(colIdx) == _types_.STRING_SET:  
            col = table_column(table, colIdx)
            cellOffsets = []
            for valIdx in range(0,len(col)):
#                debug_util.debug_msg("Python->Flatbuffers: (String Set Cell):", col[valIdx])
                strOffsets = []
                if col[valIdx] == None:
                    strOffsets.append(builder.CreateString("Missing Value"))
                else:
                    addMissingValue = False
                    for elem in col[valIdx]:
                        if elem == None:
                            addMissingValue = True
                        else:
                            strOffsets.append(builder.CreateString(elem))
               
                StringCollectionCell.StringCollectionCellStartValueVector(builder, len(strOffsets))
                for cellIdx in reversed(range(0, len(strOffsets))):
                    builder.PrependUOffsetTRelative(strOffsets[cellIdx])                                    
                cellVec = builder.EndVector(len(strOffsets))
                
                StringCollectionCell.StringCollectionCellStart(builder)
                StringCollectionCell.StringCollectionCellAddValue(builder,cellVec)
                StringCollectionCell.StringCollectionCellAddKeepDummy(builder, addMissingValue)
                cellOffsets.append(StringCollectionCell.StringCollectionCellEnd(builder))
                        
            StringCollectionColumn.StringCollectionColumnStartValuesVector(builder, len(col))
            for valIdx in reversed(range(0,len(cellOffsets))):
                builder.PrependUOffsetTRelative(cellOffsets[valIdx])
            valVec = builder.EndVector(len(cellOffsets))    
            
            StringCollectionColumn.StringCollectionColumnStartMissingVector(builder, len(col))
            for missIdx in reversed(range(0,len(col))):
                builder.PrependBool(col[missIdx] == None)
            missingVec = builder.EndVector(len(col))                      
            
            StringCollectionColumn.StringCollectionColumnStart(builder)    
            StringCollectionColumn.StringCollectionColumnAddValues(builder,valVec)  
            StringCollectionColumn.StringCollectionColumnAddMissing(builder, missingVec)                                
            colOffset = StringCollectionColumn.StringCollectionColumnEnd(builder)           
            Column.ColumnStart(builder)
            Column.ColumnAddType(builder, table.get_type(colIdx))
            Column.ColumnAddStringSetColumn(builder, colOffset)
            colOffsetList.append(Column.ColumnEnd(builder))
            
        elif table.get_type(colIdx) == _types_.BYTES:
            #debug_util.debug_msg("Python->Flatbuffers: Starting BYTES")
            col = table_column(table, colIdx) 
          
            bytesOffsets = []
            missing = []
            for idx in range(0, len(col)):
                
                if col[idx] == None:
                    cell = bytes(0)
                    bytesOffsets.append(get_empty_ByteCell(builder))
                    missing.append(True)
                else:
                    cell = bytearray(col[idx])
                    bytesOffsets.append(get_ByteCell(builder, cell))
                    missing.append(False)
                    #debug_util.debug_msg("Python->Flatbuffers: (Bytes) cell:", cell)
                    #debug_util.debug_msg("Python->Flatbuffers: (Bytes) len(cell):", len(cell))
                
                            
            ByteColumn.ByteColumnStartValuesVector(builder, len(bytesOffsets))
            for valIdx in reversed(range(0,len(bytesOffsets))):
                builder.PrependUOffsetTRelative(bytesOffsets[valIdx])
            valVec = builder.EndVector(len(bytesOffsets))
            
            ByteColumn.ByteColumnStartMissingVector(builder, len(col))
            for missIdx in reversed(range(0,len(col))):
                builder.PrependBool(missing[missIdx])
            missVec = builder.EndVector(len(col))                        
            
            serializerstr = ''
            try:
                serializerstr = serializers[table.get_names()[colIdx]]
            except:
                pass
            if serializerstr != '':
                serializer = builder.CreateString(serializerstr)
            
            ByteColumn.ByteColumnStart(builder)        
            ByteColumn.ByteColumnAddValues(builder, valVec)
            ByteColumn.ByteColumnAddMissing(builder, missVec)
            if serializerstr != '':
                ByteColumn.ByteColumnAddSerializer(builder, serializer)
            colOffset = ByteColumn.ByteColumnEnd(builder)
            Column.ColumnStart(builder)
            Column.ColumnAddType(builder, table.get_type(colIdx))
            Column.ColumnAddByteColumn(builder, colOffset)
            colOffsetList.append(Column.ColumnEnd(builder))
            #debug_util.debug_msg("Python->Flatbuffers: Ending BYTES")
            
        elif table.get_type(colIdx) == _types_.BYTES_LIST:  
            col = table_column(table, colIdx)
            cellOffsets = []
            for valIdx in range(0,len(col)):
                collOffsets = []
                if col[valIdx] == None:                                                              
                    collOffsets.append(get_empty_ByteCell(builder))                 
                else:                 
                    #debug_util.debug_msg("Python->Flatbuffers: (BYTES List Cell): col[valIdx]", col[valIdx])
                    cellMissing = []
                    for cellIdx in range(0, len(col[valIdx])):
                        cell = col[valIdx][cellIdx]
                        #debug_util.debug_msg("Python->Flatbuffers: (BYTES List Cell): cell [", cellIdx, "]", cell)
                        if cell == None:
                            collOffsets.append(get_empty_ByteCell(builder))
                            cellMissing.append(True)
                        else:
                            collOffsets.append(get_ByteCell(builder, bytearray(cell)))
                            cellMissing.append(False)
                    
                    #debug_util.debug_msg("Python->Flatbuffers: (BYTES List): cellMissing", cellMissing)
                            
                    ByteCollectionCell.ByteCollectionCellStartMissingVector(builder, len(cellMissing))
                    for cellIdx in reversed(range(0, len(cellMissing))):
                         builder.PrependBool(cellMissing[cellIdx])                                    
                    cellMissingVec = builder.EndVector(len(cellMissing))       
                        
                                 
                    ByteCollectionCell.ByteCollectionCellStartValueVector(builder, len(collOffsets))
                    for cellIdx in reversed(range(0, len(collOffsets))):
                        builder.PrependUOffsetTRelative(collOffsets[cellIdx])                                    
                    cellVec = builder.EndVector(len(collOffsets))                   
                
                ByteCollectionCell.ByteCollectionCellStart(builder)
                ByteCollectionCell.ByteCollectionCellAddValue(builder, cellVec)
                ByteCollectionCell.ByteCollectionCellAddMissing(builder, cellMissingVec)
                cellOffsets.append(ByteCollectionCell.ByteCollectionCellEnd(builder))
                        
            ByteCollectionColumn.ByteCollectionColumnStartValuesVector(builder, len(cellOffsets))
            for valIdx in reversed(range(0,len(cellOffsets))):
                builder.PrependUOffsetTRelative(cellOffsets[valIdx])
            valVec = builder.EndVector(len(cellOffsets)) 
            
            ByteCollectionColumn.ByteCollectionColumnStartMissingVector(builder, len(col))
            for missIdx in reversed(range(0,len(col))):
                builder.PrependBool(col[missIdx] == None)
            missVec = builder.EndVector(len(col))                      
            
            serializerstr = ''
            try:
                serializerstr = serializers[table.get_names()[colIdx]]
            except:
                pass
            if serializerstr != '':
                serializer = builder.CreateString(serializerstr)

            ByteCollectionColumn.ByteCollectionColumnStart(builder)    
            ByteCollectionColumn.ByteCollectionColumnAddValues(builder,valVec)
            ByteCollectionColumn.ByteCollectionColumnAddMissing(builder,missVec)
            if serializerstr != '':   
                ByteCollectionColumn.ByteCollectionColumnAddSerializer(builder,serializer)                                         
            colOffset = ByteCollectionColumn.ByteCollectionColumnEnd(builder)   
                    
            Column.ColumnStart(builder)
            Column.ColumnAddType(builder, table.get_type(colIdx))
            Column.ColumnAddByteListColumn(builder, colOffset)
            colOffsetList.append(Column.ColumnEnd(builder))
            
        elif table.get_type(colIdx) == _types_.BYTES_SET:  
            col = table_column(table, colIdx)
            cellOffsets = []
            for valIdx in range(0,len(col)):
                collOffsets = []
                if col[valIdx] == None:
                    collOffsets.append(get_empty_ByteCell(builder))                   
                else:                 
             #       debug_util.debug_msg("Python->Flatbuffers: (BYTES List Cell): col[valIdx]", col[valIdx])
                    addMissingValue = False
                    for cell in col[valIdx]:
                        if cell == None:
                            addMissingValue = True
                        else:
                            collOffsets.append(get_ByteCell(builder, bytearray(cell)))
                                 
                ByteCollectionCell.ByteCollectionCellStartValueVector(builder, len(collOffsets))
                for collIdx in reversed(range(0, len(collOffsets))):
                    builder.PrependUOffsetTRelative(collOffsets[collIdx])                                    
                cellVec = builder.EndVector(len(collOffsets))                   
                
                ByteCollectionCell.ByteCollectionCellStart(builder)
                ByteCollectionCell.ByteCollectionCellAddValue(builder,cellVec)
                ByteCollectionCell.ByteCollectionCellAddKeepDummy(builder,addMissingValue)
                cellOffsets.append(ByteCollectionCell.ByteCollectionCellEnd(builder))
                        
            ByteCollectionColumn.ByteCollectionColumnStartValuesVector(builder, len(cellOffsets))
            for valIdx in reversed(range(0,len(cellOffsets))):
                builder.PrependUOffsetTRelative(cellOffsets[valIdx])
            valVec = builder.EndVector(len(cellOffsets)) 
            
            ByteCollectionColumn.ByteCollectionColumnStartMissingVector(builder, len(col))
            for missIdx in reversed(range(0,len(col))):
                builder.PrependBool(col[missIdx] == None)
            missVec = builder.EndVector(len(col))                      
            
            serializerstr = ''
            try:
                serializerstr = serializers[table.get_names()[colIdx]]
            except:
                pass
            if serializerstr != '':
                serializer = builder.CreateString(serializerstr)

            ByteCollectionColumn.ByteCollectionColumnStart(builder)    
            ByteCollectionColumn.ByteCollectionColumnAddValues(builder,valVec)
            ByteCollectionColumn.ByteCollectionColumnAddMissing(builder,missVec) 
            if serializerstr != '':  
                ByteCollectionColumn.ByteCollectionColumnAddSerializer(builder,serializer)                                         
            colOffset = ByteCollectionColumn.ByteCollectionColumnEnd(builder)   
                    
            Column.ColumnStart(builder)
            Column.ColumnAddType(builder, table.get_type(colIdx))
            Column.ColumnAddByteSetColumn(builder, colOffset)
            colOffsetList.append(Column.ColumnEnd(builder))


             
    
    KnimeTable.KnimeTableStartColumnsVector(builder, len(colOffsetList))
    for colOffset in reversed(colOffsetList):
        builder.PrependUOffsetTRelative(colOffset)    
    colVecOffset = builder.EndVector(len(colOffsetList))
                
    KnimeTable.KnimeTableStart(builder)
    KnimeTable.KnimeTableAddRowIDs(builder, rowIdVecOffset)
    KnimeTable.KnimeTableAddColNames(builder, colNameVecOffset)
    KnimeTable.KnimeTableAddColumns(builder, colVecOffset)
    knimeTable = KnimeTable.KnimeTableEnd(builder)
    builder.Finish(knimeTable)
            
  #  debug_util.debug_msg("Python->Flatbuffers Finished KnimeTable")
    
    return builder.Output()

def get_ByteCell(builder, cell):
    ByteCell.ByteCellStartValueVector(builder, len(cell))
    for byteIdx in reversed(range(0, len(cell))):
        builder.PrependUint8(cell[byteIdx])                           
    bytesVec = builder.EndVector(len(cell))
                
    ByteCell.ByteCellStart(builder)
    ByteCell.ByteCellAddValue(builder, bytesVec)
    return ByteCell.ByteCellEnd(builder)
     

def get_empty_ByteCell(builder):
    ByteCell.ByteCellStartValueVector(builder, 1)
    ByteCell.ByteCellAddValue(builder, 0)
    bytesVec = builder.EndVector(1)
    ByteCell.ByteCellStart(builder)
    ByteCell.ByteCellAddValue(builder, bytesVec)
    return ByteCell.ByteCellEnd(builder)
    

def table_column(table, col_idx):
    col = []
    for row_idx in range(0, table.get_number_rows()):
        col.append(table.get_cell(col_idx, row_idx))
    
    
    return col

def init(types):
    global _types_
    _types_ = types
      <|MERGE_RESOLUTION|>--- conflicted
+++ resolved
@@ -98,13 +98,8 @@
     for j in range(0, knimeTable.ColumnsLength()):
         col = knimeTable.Columns(j)
         
-<<<<<<< HEAD
-     #   print("Flatbuffers->Python: Column[",j,"] col.Type() ", col.Type())
+    #debug_util.debug_msg("Flatbuffers->Python: Column[",j,"] col.Type() ", col.Type())
         if col.Type() == _types_.INTEGER:
-=======
-    #debug_util.debug_msg("Flatbuffers->Python: Column[",j,"] col.Type() ", col.Type())
-        if col.Type() == _types_.INTEGER.value:
->>>>>>> 59a59abc
             colVec = col.IntColumn()
             table.add_column(colNames[j], get_single_column(colVec))
             
@@ -203,13 +198,8 @@
             table.add_column(colNames[j], colVals)
 
             
-<<<<<<< HEAD
         elif col.Type() == _types_.BYTES:
-          #  print("Flatbuffers -> Python: (BYTES Column) Start")
-=======
-        elif col.Type() == _types_.BYTES.value:
           #  debug_util.debug_msg("Flatbuffers -> Python: (BYTES Column) Start")
->>>>>>> 59a59abc
             colVec = col.ByteColumn()
             colVals = []
           #  debug_util.debug_msg("Flatbuffers -> Python: (BYTES Column) ValuesLength():", colVec.ValuesLength())        
